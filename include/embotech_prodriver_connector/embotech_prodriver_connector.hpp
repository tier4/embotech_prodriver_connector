// Copyright 2022 The Autoware Foundation.
//
// Licensed under the Apache License, Version 2.0 (the "LicenseW");
// you may not use this file except in compliance with the License.
// You may obtain a copy of the License at
//
//     http://www.apache.org/licenses/LICENSE-2.0
//
// Unless required by applicable law or agreed to in writing, software
// distributed under the License is distributed on an "AS IS" BASIS,
// WITHOUT WARRANTIES OR CONDITIONS OF ANY KIND, either express or implied.
// See the License for the specific language governing permissions and
// limitations under the License.

#ifndef EMBOTECH_PRODRIVER_CONNECTOR__EMBOTECH_PRODRIVER_CONNECTOR_HPP_
#define EMBOTECH_PRODRIVER_CONNECTOR__EMBOTECH_PRODRIVER_CONNECTOR_HPP_

// ROS
#include "ptcl/ports/ptcl_port_udp_config.h"
#include "rclcpp/rclcpp.hpp"
#include "tier4_autoware_utils/geometry/geometry.hpp"

#include "geometry_msgs/msg/accel_with_covariance_stamped.hpp"
#include "geometry_msgs/msg/pose.hpp"
#include "geometry_msgs/msg/pose_stamped.hpp"
#include "geometry_msgs/msg/twist.hpp"
#include "nav_msgs/msg/odometry.hpp"

#include <tf2_ros/buffer.h>
#include <tf2_ros/transform_listener.h>

// Autoware
#include "lanelet2_extension/projection/mgrs_projector.hpp"
#include "signal_processing/lowpass_filter_1d.hpp"

#include "autoware_auto_control_msgs/msg/ackermann_control_command.hpp"
#include "autoware_auto_perception_msgs/msg/predicted_objects.hpp"
#include "autoware_auto_planning_msgs/msg/had_map_route.hpp"
#include "autoware_auto_planning_msgs/msg/trajectory.hpp"
#include "autoware_auto_vehicle_msgs/msg/hazard_lights_command.hpp"
#include "autoware_auto_vehicle_msgs/msg/steering_report.hpp"
#include "autoware_auto_vehicle_msgs/msg/turn_indicators_command.hpp"
#include "autoware_auto_vehicle_msgs/msg/velocity_report.hpp"

// Pro-DRIVER
#include "lanelet2_core/primitives/GPSPoint.h"
#include "lanelet2_projection/UTM.h"
#include "ptcl/messages/ptcl_perception_frame.h"
#include "ptcl/ports/ptcl_port_udp.h"
#include "ptcl/ptcl.h"
#include "ptcl/utils/ptcl_si_unit_conversion.h"
#include "ptcl/utils/si_ptcl_unit_conversion.h"

#include <memory>
#include <string>
#include <vector>

namespace embotech_prodriver_connector
{
using autoware_auto_control_msgs::msg::AckermannControlCommand;
using autoware_auto_perception_msgs::msg::ObjectClassification;
using autoware_auto_perception_msgs::msg::PredictedObject;
using autoware_auto_perception_msgs::msg::PredictedObjectKinematics;
using autoware_auto_perception_msgs::msg::PredictedObjects;
using autoware_auto_perception_msgs::msg::PredictedPath;
using autoware_auto_perception_msgs::msg::Shape;
using autoware_auto_planning_msgs::msg::HADMapRoute;
using autoware_auto_planning_msgs::msg::Trajectory;
using autoware_auto_planning_msgs::msg::TrajectoryPoint;
using autoware_auto_vehicle_msgs::msg::HazardLightsCommand;
using autoware_auto_vehicle_msgs::msg::SteeringReport;
using autoware_auto_vehicle_msgs::msg::TurnIndicatorsCommand;

using geometry_msgs::msg::AccelWithCovarianceStamped;
using geometry_msgs::msg::Pose;
using geometry_msgs::msg::PoseStamped;
using nav_msgs::msg::Odometry;

// Autoware coordinates
using MGRSPoint = lanelet::BasicPoint3d;

// intermediate coordinate
using UTMPoint = lanelet::BasicPoint3d;

class EmbotechProDriverConnector : public rclcpp::Node
{
public:
  explicit EmbotechProDriverConnector(const rclcpp::NodeOptions & options);

private:
  rclcpp::Publisher<Trajectory>::SharedPtr pub_trajectory_;
  rclcpp::Publisher<AckermannControlCommand>::SharedPtr pub_control_;
  rclcpp::Publisher<HADMapRoute>::SharedPtr pub_route_;
  rclcpp::Publisher<TurnIndicatorsCommand>::SharedPtr pub_turn_signal_;
  rclcpp::Publisher<HazardLightsCommand>::SharedPtr pub_hazard_signal_;
  rclcpp::Subscription<Odometry>::SharedPtr sub_kinematic_state_;
  rclcpp::Subscription<AccelWithCovarianceStamped>::SharedPtr sub_acceleration_;
  rclcpp::Subscription<SteeringReport>::SharedPtr sub_steering_;
  rclcpp::Subscription<PredictedObjects>::SharedPtr sub_dynamic_object_;
  rclcpp::Subscription<PoseStamped>::SharedPtr sub_goal_;

  rclcpp::TimerBase::SharedPtr on_timer_;  //!< @brief timer for trajectory CB

<<<<<<< HEAD
  // parameters
  bool calculating_accel_;
=======
  tf2_ros::Buffer tf_buffer_;
  tf2_ros::TransformListener tf_listener_;

  std::string map_frame_;
>>>>>>> dc977008

  // PTCL
  PTCL_Context ptcl_context_;
  PTCL_UdpPort ptcl_udp_port_;
  PTCL_Context ptcl_context_receiver_;
  PTCL_UdpPort ptcl_udp_port_receiver_;
  PTCL_CarTrajectoryReceiverContext trajectory_receiver_context_;
  std::vector<PTCL_UdpIdAddressPair> sender_id_address_pairs_;
  std::vector<PTCL_UdpIdAddressPair> receiver_id_address_pairs_;
  std::vector<PTCL_Id> destinations_car_state_;
  std::vector<PTCL_Id> destinations_route_;
  std::vector<PTCL_Id> destinations_perception_frame_;

  // coordinates conversion
  lanelet::projection::MGRSProjector mgrs_projector_;
  lanelet::projection::UtmProjector utm_projector_{lanelet::Origin::defaultOrigin()};

  // cached data
  LowpassFilter1d accel_filter_{0.2};
  Odometry::ConstSharedPtr current_kinematics_;
  Odometry::ConstSharedPtr prev_kinematics_;
  SteeringReport::ConstSharedPtr current_steer_;
  AccelWithCovarianceStamped::ConstSharedPtr current_acceleration_;
  PredictedObjects::ConstSharedPtr current_objects_;

  // autoware callbacks
  void on_kinematic_state(const Odometry::ConstSharedPtr msg);
  void on_steering(const SteeringReport::ConstSharedPtr msg);
  void on_acceleration(const AccelWithCovarianceStamped::ConstSharedPtr msg);
  void on_dynamic_object(const PredictedObjects::ConstSharedPtr msg);
  void on_goal(const PoseStamped::ConstSharedPtr msg);

  // setup port
  void setup_port(
    const unsigned int source_id, const uint32_t ip_local_host, const uint16_t source_port,
    const std::vector<PTCL_UdpIdAddressPair> & id_address_pairs, PTCL_Context & context,
    PTCL_UdpPort & udp_port);
  void setup_PTCL();
  void on_timer();

  // conversion: trajectory
  Trajectory to_autoware_trajectory(const PTCL_CarTrajectory & car_trajectory);
  // conversion: hazard light
  HazardLightsCommand to_autoware_hazard_light_command(const PTCL_CarTrajectory & car_trajectory);
  // conversion: turn signal
  TurnIndicatorsCommand to_autoware_turn_indicator(const PTCL_CarTrajectory & car_trajectory);

  // conversion: ego state
  PTCL_CarState to_PTCL_car_state(
    const Odometry & odometry, const SteeringReport & steering,
    const AccelWithCovarianceStamped & acceleration);
  void send_to_PTCL(const PTCL_CarState & car_state);

  // conversion: perception
  PTCL_PerceptionFrame to_PTCL_perception_object(const PredictedObjects & object);
  void send_to_PTCL(const PTCL_PerceptionFrame & perception_frame);

  // conversion: goal
  boost::optional<geometry_msgs::msg::PoseStamped> transform_pose(
    const geometry_msgs::msg::PoseStamped & input_pose, const std::string & target_frame);
  PTCL_Route to_PTCL_route(const PoseStamped & goal);
  void send_to_PTCL(const PTCL_Route & route);

  // common
  PTCL_Position convert_to_PTCL_Point(const MGRSPoint & mgrs_point);
  MGRSPoint convert_to_MGRS_Point(const PTCL_Position & ptcl_point);
  PTCL_Polytope to_PTCL_polytope(const Shape & shape, const Pose & pose);
};
}  // namespace embotech_prodriver_connector

#endif  // EMBOTECH_PRODRIVER_CONNECTOR__EMBOTECH_PRODRIVER_CONNECTOR_HPP_<|MERGE_RESOLUTION|>--- conflicted
+++ resolved
@@ -101,15 +101,9 @@
 
   rclcpp::TimerBase::SharedPtr on_timer_;  //!< @brief timer for trajectory CB
 
-<<<<<<< HEAD
   // parameters
   bool calculating_accel_;
-=======
-  tf2_ros::Buffer tf_buffer_;
-  tf2_ros::TransformListener tf_listener_;
-
   std::string map_frame_;
->>>>>>> dc977008
 
   // PTCL
   PTCL_Context ptcl_context_;
@@ -128,6 +122,8 @@
   lanelet::projection::UtmProjector utm_projector_{lanelet::Origin::defaultOrigin()};
 
   // cached data
+  tf2_ros::Buffer tf_buffer_;
+  tf2_ros::TransformListener tf_listener_;
   LowpassFilter1d accel_filter_{0.2};
   Odometry::ConstSharedPtr current_kinematics_;
   Odometry::ConstSharedPtr prev_kinematics_;
